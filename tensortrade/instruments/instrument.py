--- conflicted
+++ resolved
@@ -18,7 +18,6 @@
 
         registry[symbol] = self
 
-<<<<<<< HEAD
     @property
     def symbol(self) -> str:
         return str(self._symbol)
@@ -30,13 +29,12 @@
     @property
     def name(self) -> str:
         return self._name
-=======
+
     def __eq__(self, other: 'Instrument') -> bool:
         return self.symbol == other.symbol and self.precision == other.precision and self.name == other.name
 
     def __ne__(self, other: 'Instrument') -> bool:
         return self.symbol != other.symbol or self.precision != other.precision or self.name != other.name
->>>>>>> ad32dbe1
 
     def __rmul__(self, other: float) -> Quantity:
         return Quantity(instrument=self, amount=other)
