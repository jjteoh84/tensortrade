--- conflicted
+++ resolved
@@ -106,14 +106,8 @@
 
         quantity = size * instrument
 
-<<<<<<< HEAD
-        wallet -= quantity
-
         order = Order(step=exchange.clock.step,
                       side=side,
-=======
-        order = Order(side=side,
->>>>>>> 791725a3
                       trade_type=self._trade_type,
                       pair=pair,
                       price=price,
